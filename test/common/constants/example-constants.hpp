<<<<<<< HEAD
/**
 * This is our constants file. We define it as an .hpp file simply
 * because all our variables are "constants". In practice, you should
 * aim to define ANY variable or function that you tend to use
 * repeatedly in a constants file
 */

#include <gmock/gmock.h>
#include <gtest/gtest.h>

#include <memory>

#include "src/distance/edge.hpp"
#include "src/style/style.hpp"
#include "src/spatial/attitude-utils.hpp"

#include "test/common/mocks/example-mocks.hpp"

namespace found {

// Array that holds one
unsigned char imageContents[1] = {1};
Image image = {imageContents, {1, 0, 1}};

/**
 * Expected Results from our Mock
 */

// Expected Points
Vec2 expectedPoint1 = {1.0, 2.0};
Vec2 expectedPoint2 = {3.0, 4.0};
Points expectedPoints = {expectedPoint1, expectedPoint2};
// Expected Size of Points
const long unsigned int expectedSize = 2;  // NOLINT
}  // namespace found
=======
/**
 * This is our constants file. We define it as an .hpp file simply
 * because all our variables are "constants". In practice, you should
 * aim to define ANY variable or function that you tend to use
 * repeatedly in a constants file
 */

#include <gmock/gmock.h>
#include <gtest/gtest.h>

#include <memory>

#include "src/distance/edge.hpp"
#include "src/style/style.hpp"
#include "src/spatial/attitude-utils.hpp"

#include "test/common/mocks/example-mocks.hpp"

namespace found {

// Array that holds one
unsigned char imageContents[1] = {1};
Image image = {1, 0, 1, imageContents};

/**
 * Expected Results from our Mock
 */

// Expected Points
Vec2 expectedPoint1 = {1.0, 2.0};
Vec2 expectedPoint2 = {3.0, 4.0};
Points expectedPoints = {expectedPoint1, expectedPoint2};
// Expected Size of Points
const long unsigned int expectedSize = 2;  // NOLINT
}  // namespace found
>>>>>>> d0ae53cb
<|MERGE_RESOLUTION|>--- conflicted
+++ resolved
@@ -1,40 +1,3 @@
-<<<<<<< HEAD
-/**
- * This is our constants file. We define it as an .hpp file simply
- * because all our variables are "constants". In practice, you should
- * aim to define ANY variable or function that you tend to use
- * repeatedly in a constants file
- */
-
-#include <gmock/gmock.h>
-#include <gtest/gtest.h>
-
-#include <memory>
-
-#include "src/distance/edge.hpp"
-#include "src/style/style.hpp"
-#include "src/spatial/attitude-utils.hpp"
-
-#include "test/common/mocks/example-mocks.hpp"
-
-namespace found {
-
-// Array that holds one
-unsigned char imageContents[1] = {1};
-Image image = {imageContents, {1, 0, 1}};
-
-/**
- * Expected Results from our Mock
- */
-
-// Expected Points
-Vec2 expectedPoint1 = {1.0, 2.0};
-Vec2 expectedPoint2 = {3.0, 4.0};
-Points expectedPoints = {expectedPoint1, expectedPoint2};
-// Expected Size of Points
-const long unsigned int expectedSize = 2;  // NOLINT
-}  // namespace found
-=======
 /**
  * This is our constants file. We define it as an .hpp file simply
  * because all our variables are "constants". In practice, you should
@@ -69,5 +32,4 @@
 Points expectedPoints = {expectedPoint1, expectedPoint2};
 // Expected Size of Points
 const long unsigned int expectedSize = 2;  // NOLINT
-}  // namespace found
->>>>>>> d0ae53cb
+}  // namespace found