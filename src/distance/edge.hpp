<<<<<<< HEAD
#ifndef EDGE_H
#define EDGE_H

#include "style/style.hpp"
#include "pipeline/pipeline.hpp"

namespace found {

/**
 * The EdgeDetection Algorithm class houses the Edge Detection Algorithm. This algorithm uses 
 * a picture of Earth and finds all points on the horizon within the picture.
*/
class EdgeDetectionAlgorithm : public Stage<Image, Points> {};

/**
 * The SimpleEdgeDetection Algorithm class houses the Edge Detection Algorithm. This algorithm uses 
 * a picture of Earth and finds all points on the horizon within the picture by employing thresholding
 * to filter out edge components
*/
class SimpleEdgeDetectionAlgorithm : public EdgeDetectionAlgorithm {
 public:
    /**
     * Place documentation here. Press enter to automatically make a new line
     * */
    SimpleEdgeDetectionAlgorithm(/*Put more fields here!*/);

    /**
     * Place documentation here. Press enter to automatically make a new line
     * */
    virtual ~SimpleEdgeDetectionAlgorithm(/*Put more fields here!*/);

    /**
     * Place documentation here. Press enter to automatically make a new line
     * */
    Points Run(const Image &image/*parameters all algorithms will need (Override this plz)*/) override;
 private:
    // useful fields specific to this algorithm and helper methods
};

/**
 * The LoGEdgeDetection Algorithm class houses the Edge Detection Algorithm. This algorithm uses 
 * a picture of Earth and finds all points on the horizon within the picture by employing a 
 * Laplacian of Gaussian (LoC) filter to the image.
*/
class LoCEdgeDetectionAlgorithm : public EdgeDetectionAlgorithm {
 public:
    /**
     * Place documentation here. Press enter to automatically make a new line
     * */
    LoCEdgeDetectionAlgorithm(/*Put more fields here!*/);

    /**
     * Place documentation here. Press enter to automatically make a new line
     * */
    virtual ~LoCEdgeDetectionAlgorithm(/*Put more fields here!*/);

    /**
     * Place documentation here. Press enter to automatically make a new line
     * */
    Points Run(const Image &image/*parameters all algorithms will need (Override this plz)*/) override;
 private:
    // useful fields specific to this algorithm and helper methods
};

}  // namespace found

#endif
=======
#ifndef EDGE_H
#define EDGE_H

#include <memory>

#include "style/style.hpp"
#include "pipeline/pipeline.hpp"

namespace found {

/**
 * The EdgeDetection Algorithm class houses the Edge Detection Algorithm. This algorithm uses 
 * a picture of Earth and finds all points on the horizon within the picture.
*/
class EdgeDetectionAlgorithm : public Stage<Image, Points> {};

/**
 * The SimpleEdgeDetection Algorithm class houses the Edge Detection Algorithm. This algorithm uses 
 * a picture of Earth and finds all points on the horizon within the picture by employing thresholding
 * to filter out edge components
*/
class SimpleEdgeDetectionAlgorithm : public EdgeDetectionAlgorithm {
 public:
    /**
     * Place documentation here. Press enter to automatically make a new line
     * */
    SimpleEdgeDetectionAlgorithm(/*Put more fields here!*/);

    /**
     * Place documentation here. Press enter to automatically make a new line
     * */
    virtual ~SimpleEdgeDetectionAlgorithm(/*Put more fields here!*/);

    /**
     * Place documentation here. Press enter to automatically make a new line
     * */
    Points Run(const Image &image/*parameters all algorithms will need (Override this plz)*/) override;
 private:
    // useful fields specific to this algorithm and helper methods
};

/**
 * The LoGEdgeDetection Algorithm class houses the Edge Detection Algorithm. This algorithm uses 
 * a picture of Earth and finds all points on the horizon within the picture by employing a 
 * Laplacian of Gaussian (LoC) filter to the image.
*/
class LoCEdgeDetectionAlgorithm : public EdgeDetectionAlgorithm {
 public:
    /**
     * Place documentation here. Press enter to automatically make a new line
     * */
    LoCEdgeDetectionAlgorithm(/*Put more fields here!*/);

    /**
     * Place documentation here. Press enter to automatically make a new line
     * */
    virtual ~LoCEdgeDetectionAlgorithm(/*Put more fields here!*/);

    /**
     * Place documentation here. Press enter to automatically make a new line
     * */
    Points Run(const Image &image/*parameters all algorithms will need (Override this plz)*/) override;
 private:
    // useful fields specific to this algorithm and helper methods
};

/**
 * Computes the groups of edges within the image
 * 
 * @param image The image that defines the possible pixels
 * @param Criteria A function that accepts a pixel index and the image and returns 
 * true iff the pixel is part of the edge
 * 
 * @return Edges The edges that are part of the image
 * 
 * @note This function iterates through each pixel in the image, but treats the image
 * as 2D, not 3D. You must program Criteria correctly to handle cases where there 
 * are multiple channels (i.e. This algorithm doesn't know how many channels are involved).
 */
Edges ConnectedComponentsAlgorithm(Image &image, bool (*Criteria)(uint64_t, Image &));

}  // namespace found

#endif
>>>>>>> d0ae53cb
<|MERGE_RESOLUTION|>--- conflicted
+++ resolved
@@ -1,72 +1,3 @@
-<<<<<<< HEAD
-#ifndef EDGE_H
-#define EDGE_H
-
-#include "style/style.hpp"
-#include "pipeline/pipeline.hpp"
-
-namespace found {
-
-/**
- * The EdgeDetection Algorithm class houses the Edge Detection Algorithm. This algorithm uses 
- * a picture of Earth and finds all points on the horizon within the picture.
-*/
-class EdgeDetectionAlgorithm : public Stage<Image, Points> {};
-
-/**
- * The SimpleEdgeDetection Algorithm class houses the Edge Detection Algorithm. This algorithm uses 
- * a picture of Earth and finds all points on the horizon within the picture by employing thresholding
- * to filter out edge components
-*/
-class SimpleEdgeDetectionAlgorithm : public EdgeDetectionAlgorithm {
- public:
-    /**
-     * Place documentation here. Press enter to automatically make a new line
-     * */
-    SimpleEdgeDetectionAlgorithm(/*Put more fields here!*/);
-
-    /**
-     * Place documentation here. Press enter to automatically make a new line
-     * */
-    virtual ~SimpleEdgeDetectionAlgorithm(/*Put more fields here!*/);
-
-    /**
-     * Place documentation here. Press enter to automatically make a new line
-     * */
-    Points Run(const Image &image/*parameters all algorithms will need (Override this plz)*/) override;
- private:
-    // useful fields specific to this algorithm and helper methods
-};
-
-/**
- * The LoGEdgeDetection Algorithm class houses the Edge Detection Algorithm. This algorithm uses 
- * a picture of Earth and finds all points on the horizon within the picture by employing a 
- * Laplacian of Gaussian (LoC) filter to the image.
-*/
-class LoCEdgeDetectionAlgorithm : public EdgeDetectionAlgorithm {
- public:
-    /**
-     * Place documentation here. Press enter to automatically make a new line
-     * */
-    LoCEdgeDetectionAlgorithm(/*Put more fields here!*/);
-
-    /**
-     * Place documentation here. Press enter to automatically make a new line
-     * */
-    virtual ~LoCEdgeDetectionAlgorithm(/*Put more fields here!*/);
-
-    /**
-     * Place documentation here. Press enter to automatically make a new line
-     * */
-    Points Run(const Image &image/*parameters all algorithms will need (Override this plz)*/) override;
- private:
-    // useful fields specific to this algorithm and helper methods
-};
-
-}  // namespace found
-
-#endif
-=======
 #ifndef EDGE_H
 #define EDGE_H
 
@@ -150,5 +81,4 @@
 
 }  // namespace found
 
-#endif
->>>>>>> d0ae53cb
+#endif